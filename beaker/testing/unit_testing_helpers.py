"""Module containing helper functions for testing PyTeal Utils."""
<<<<<<< HEAD
from typing import Any, TypeVar
=======
from typing import Any
from algosdk.atomic_transaction_composer import AtomicTransactionComposer
from algosdk.v2client.algod import AlgodClient
>>>>>>> 1852a1a7

import pyteal as pt
from algosdk.atomic_transaction_composer import AtomicTransactionComposer

from beaker import Application, client, sandbox

algod_client: AlgodClient | None = None
sandbox_accounts: list[sandbox.SandboxAccount] | None = None


def returned_int_as_bytes(i: int, bits: int = 64):
    return list(i.to_bytes(bits // 8, "big"))


TApp = TypeVar("TApp", bound=Application)


def unit_test_app_blueprint(
    app: TApp,
    /,
    expr_to_test: pt.Expr | None = None,
) -> TApp:

    """Base unit testable application.

    There are 2 ways to use this class


    1) Initialize with a single Expr that returns bytes
        The bytes output from the Expr are returned from
        the abi method ``unit_test()[]byte``

    2) Subclass UnitTestingApp and override `unit_test`
        Any inputs or output may be specified but you're
        responsible for encoding the incoming arguments as a
        dict with keys matching the argument names of the custom `unit_test` method


    An instance of this class is passed to assert_output to check
    the return value against what you expect.
    """

    @app.delete
    def delete() -> pt.Expr:
        return pt.Approve()

    @app.update
    def update() -> pt.Expr:
        return pt.Approve()

    @app.opt_in
    def opt_in() -> pt.Expr:
        return app.acct_state.initialize()

    @app.close_out
    def close_out() -> pt.Expr:
        return pt.Approve()

    @app.external
    def opup() -> pt.Expr:
        return pt.Approve()

<<<<<<< HEAD
    if expr_to_test is not None:
        test_expr = expr_to_test

        @app.external
        def unit_test(*, output: pt.abi.DynamicArray[pt.abi.Byte]) -> pt.Expr:

            return pt.Seq(
                (s := pt.abi.String()).set(test_expr), output.decode(s.encode())
=======
    @external
    def unit_test(self, *, output: pt.abi.DynamicArray[pt.abi.Byte]):
        if self.expr is None:
            raise Exception(
                "Expression undefined. Either set the expr to "
                + "test on init or override unit_test method"
>>>>>>> 1852a1a7
            )

    return app


class UnitTestingApp(Application):
    def __init__(
        self: TApp,
        expr_to_test: pt.Expr | None = None,
        version: int = pt.MAX_TEAL_VERSION,
    ):
        super().__init__(version=version)
        self.implement(unit_test_app_blueprint, expr_to_test=expr_to_test)


def assert_output(
    app: Application,
    inputs: list[dict[str, Any]],
    outputs: list[Any],
    opups: int = 0,
):
    """
    Creates and calls the UnitTestingApp passed and compares the
    return value with the expected output

    :param app: An instance of a UnitTestingApp to make call
        against its `unit_test` method
    :param inputs: A list of dicts where each entry contains keys
        matching the input args for the `unit_test` method  and values
        corresponding to the type expected by the method
    :param outputs: A list of outputs to compare against the return
        value of the output of the `unit_test` method
    :param opups: A number of additional app call transactions to
        make to increase our budget

    """
    # TODO: make these avail in a pytest session context? pass them in directly?
    global algod_client, sandbox_accounts
    if algod_client is None:
        algod_client = sandbox.get_algod_client()

    if sandbox_accounts is None:
        sandbox_accounts = sandbox.get_accounts()

    try:
        unit_test_method = app.methods.unit_test
    except AttributeError:
        raise Exception(
            "Expression undefined. Either pass the expr to test or implement unit_test method"
        )

    app_client = client.ApplicationClient(
        algod_client, app, signer=sandbox_accounts[0].signer
    )
    app_client.create()

    has_state = app.acct_state.num_byte_slices + app.acct_state.num_uints > 0

    if has_state:
        app_client.opt_in()

    try:
        for idx, output in enumerate(outputs):
            input = {} if len(inputs) == 0 else inputs[idx]

            if opups > 0:
                atc = AtomicTransactionComposer()

                app_client.add_method_call(atc, unit_test_method, **input)
                for x in range(opups):
                    app_client.add_method_call(
                        atc, app.methods.opup, note=str(x).encode()
                    )

                results = app_client._execute_atc(atc, wait_rounds=2)

                assert results.abi_results[0].return_value == output
            else:
                result = app_client.call(unit_test_method, **input)
                assert result.return_value == output
    except Exception as e:
        raise e
    finally:
        if has_state:
            app_client.close_out()
        app_client.delete()<|MERGE_RESOLUTION|>--- conflicted
+++ resolved
@@ -1,19 +1,13 @@
 """Module containing helper functions for testing PyTeal Utils."""
-<<<<<<< HEAD
 from typing import Any, TypeVar
-=======
-from typing import Any
-from algosdk.atomic_transaction_composer import AtomicTransactionComposer
-from algosdk.v2client.algod import AlgodClient
->>>>>>> 1852a1a7
 
 import pyteal as pt
 from algosdk.atomic_transaction_composer import AtomicTransactionComposer
 
 from beaker import Application, client, sandbox
 
-algod_client: AlgodClient | None = None
-sandbox_accounts: list[sandbox.SandboxAccount] | None = None
+algod_client = None
+sandbox_accounts = None
 
 
 def returned_int_as_bytes(i: int, bits: int = 64):
@@ -68,7 +62,6 @@
     def opup() -> pt.Expr:
         return pt.Approve()
 
-<<<<<<< HEAD
     if expr_to_test is not None:
         test_expr = expr_to_test
 
@@ -77,14 +70,6 @@
 
             return pt.Seq(
                 (s := pt.abi.String()).set(test_expr), output.decode(s.encode())
-=======
-    @external
-    def unit_test(self, *, output: pt.abi.DynamicArray[pt.abi.Byte]):
-        if self.expr is None:
-            raise Exception(
-                "Expression undefined. Either set the expr to "
-                + "test on init or override unit_test method"
->>>>>>> 1852a1a7
             )
 
     return app
