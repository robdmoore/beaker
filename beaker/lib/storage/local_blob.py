--- conflicted
+++ resolved
@@ -32,16 +32,11 @@
     of the local storage should be 16 bytes
     """
 
-<<<<<<< HEAD
     def __init__(self, *, keys: int | list[int] | None = None):
         if keys is None:
             keys = MAX_LOCAL_STATE
         super().__init__(keys=keys)
-=======
-    def __init__(self, /, *, keys: Optional[int | list[int]] = None):
-        super().__init__(MAX_LOCAL_STATE, keys=keys)
         self.init_subroutines()
->>>>>>> 1852a1a7
 
     def init_subroutines(self):
         @Subroutine(TealType.none)
