--- conflicted
+++ resolved
@@ -120,9 +120,6 @@
     return Substring(s, n, Len(s))
 
 
-<<<<<<< HEAD
-def EncodeUvariant(val):  # noqa: N802
-=======
 @Subroutine(TealType.bytes)
 def encode_uvarint_impl(val, b):
     buff = ScratchVar()
@@ -142,38 +139,15 @@
     )
 
 
-def encode_uvarint(val):
->>>>>>> 86cd8077
+def EncodeUvariant(val):  # noqa: N802
     """
     Returns the uvarint encoding of an integer
 
     Useful in the case that the bytecode for a contract is being populated, since
     integers in a contract are uvarint encoded
+
+    This subroutine is recursive, the first call should include
+    the integer to be encoded and an empty bytestring
+
     """
-<<<<<<< HEAD
-
-    @Subroutine(TealType.bytes)
-    def encode_uvarint_impl(val, b):
-        """
-        This subroutine is recursive, the first call should include
-        the integer to be encoded and an empty bytestring
-        """
-        buff = ScratchVar()
-        return Seq(
-            buff.store(b),
-            Concat(
-                buff.load(),
-                If(
-                    val >= Int(128),
-                    encode_uvarint_impl(
-                        val >> Int(7),
-                        Extract(Itob((val & Int(255)) | Int(128)), Int(7), Int(1)),
-                    ),
-                    Extract(Itob(val & Int(255)), Int(7), Int(1)),
-                ),
-            ),
-        )
-
-=======
->>>>>>> 86cd8077
     return encode_uvarint_impl(val, Bytes(""))