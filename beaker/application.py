--- conflicted
+++ resolved
@@ -87,7 +87,6 @@
     method: ABIReturnSubroutine
     hints: MethodHints
 
-<<<<<<< HEAD
 
 DecoratorResultType: TypeAlias = SubroutineFnWrapper | ABIReturnSubroutine
 DecoratorFuncType: TypeAlias = Callable[[HandlerFunc], DecoratorResultType]
@@ -108,10 +107,14 @@
 
 
 class Application:
+
     def __init__(
         self: Self,
         *,
         version: int = MAX_TEAL_VERSION,
+        optimize_options: OptimizeOptions = OptimizeOptions(
+            scratch_slots=True, frame_pointers=True
+        ),
         # TODO
         # name: str,
         # descr: str | None,
@@ -120,6 +123,7 @@
     ) -> None:
         """<TODO>"""
         self.teal_version = version
+        self.optimize_options = optimize_options
         self._compiled: CompiledApplication | None = None
         self._bare_externals: dict[OnCompleteActionName, OnCompleteAction] = {}
         self._lsig_precompiles: dict[LogicSignature, LSigPrecompile] = {}
@@ -188,18 +192,6 @@
                 raise ValueError(
                     "override=False, but method with matching signature already registered"
                 )
-=======
-    def __init__(
-        self,
-        version: int = MAX_TEAL_VERSION,
-        optimize_options: OptimizeOptions = OptimizeOptions(
-            scratch_slots=True, frame_pointers=True
-        ),
-    ):
-        """Initialize the Application, finding all the custom attributes and initializing the Router"""
-        self.teal_version = version
-        self.optimize_options = optimize_options
->>>>>>> 1852a1a7
 
         self._abi_externals[method_sig] = ABIExternal(
             actions=actions,
@@ -930,7 +922,6 @@
                 **kwargs,
             )
 
-<<<<<<< HEAD
         return self._compiled.approval_program, self._compiled.clear_program
 
     @property
@@ -938,18 +929,6 @@
         if self._compiled is None:
             return None
         return self._compiled.approval_program
-=======
-        # Compile approval and clear programs
-        (
-            self.approval_program,
-            self.clear_program,
-            self.contract,
-        ) = self.router.compile_program(
-            version=self.teal_version,
-            assemble_constants=True,
-            optimize=self.optimize_options,
-        )
->>>>>>> 1852a1a7
 
     @property
     def clear_program(self) -> str | None:
