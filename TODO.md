--- conflicted
+++ resolved
@@ -2,11 +2,7 @@
 
 ### house keeping
 
-<<<<<<< HEAD
-- Make it easier to install 
-=======
 - Make it easier to install
->>>>>>> fa4be9c9
 
 - Documentation
 
