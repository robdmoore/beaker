--- conflicted
+++ resolved
@@ -1,7 +1,8 @@
 import pytest
 import pyteal as pt
-
-from beaker.application import Application
+from algosdk import encoding
+
+from beaker.application import Application, precompiled
 from beaker.client import ApplicationClient
 from beaker.sandbox import get_accounts, get_algod_client
 from beaker.logic_signature import LogicSignature, LogicSignatureTemplate
@@ -12,30 +13,7 @@
     py_encode_uvarint,
 )
 
-from tests.conftest import check_application_artifacts_output_stability
-
-<<<<<<< HEAD
-
-def test_precompile_basic() -> None:
-    class Lsig(LogicSignature):
-        def evaluate(self):
-            return pt.Seq(pt.Assert(pt.Int(1)), pt.Int(1))
-
-    app = Application()
-    # pc = app.precompile(Lsig(version=6))
-
-    @app.external
-    def check_it():
-        lsig_pc = app.precompiled(Lsig(version=6))
-        return pt.Assert(pt.Txn.sender() == lsig_pc.logic.hash())
-
-    ac = ApplicationClient(get_algod_client(), app, signer=get_accounts().pop().signer)
-
-    assert app.approval_program is None
-    assert app.clear_program is None
-    assert list(app.lsig_precompiles) == []
-    assert list(app.app_precompiles) == []
-=======
+
 def test_precompile_basic():
     def Lsig(version: int) -> LogicSignature:
         def evaluate():
@@ -43,31 +21,24 @@
 
         return LogicSignature(evaluate, teal_version=version)
 
-    class App(Application):
-        pc = LSigPrecompile(Lsig(version=6))
-
-        @external
-        def check_it(self):
-            return pt.Assert(pt.Txn.sender() == self.pc.logic.address())
-
-    app = App()
+    app = Application()
+
+    lsig = Lsig(version=6)
+
+    @app.external
+    def check_it():
+        lsig_pc = precompiled(lsig)
+        return pt.Assert(pt.Txn.sender() == lsig_pc.logic.address())
+
     assert app.approval_program is None
     assert app.clear_program is None
     assert app.pc.logic.binary_hash is None
->>>>>>> c4ff86c2
 
     ac = ApplicationClient(get_algod_client(), app, signer=get_accounts().pop().signer)
 
-<<<<<<< HEAD
-    assert app.approval_program is not None
-    assert app.clear_program is not None
-    pc = next(iter(app.lsig_precompiles))
-    assert pc.logic._program_hash is not None
-=======
     assert ac.approval_program is not None
     assert ac.clear_program is not None
     assert ac._app.pc.logic.binary_hash is not None
->>>>>>> c4ff86c2
 
 
 TMPL_BYTE_VALS = [
@@ -87,20 +58,6 @@
             teal_version=version,
         )
 
-<<<<<<< HEAD
-    app = Application()
-    pc = app.precompile(Lsig(version=6))
-
-    @app.external
-    def check_it():
-        return pt.Assert(pt.Txn.sender() == pc.logic.template_hash(pt.Bytes(tmpl_val)))
-
-    ac = ApplicationClient(get_algod_client(), app, signer=get_accounts().pop().signer)
-
-    assert app.approval_program is None
-    assert app.clear_program is None
-    assert pc.logic._program_hash is None
-=======
     class App(Application):
         pc = LSigTemplatePrecompile(Lsig(version=6))
 
@@ -115,33 +72,20 @@
     assert app.approval_program is None
     assert app.clear_program is None
     assert app.pc.logic.binary_hash is None
->>>>>>> c4ff86c2
 
     ac = ApplicationClient(get_algod_client(), app, signer=get_accounts().pop().signer)
 
-<<<<<<< HEAD
-    assert app.approval_program is not None
-    assert app.clear_program is not None
-    assert pc.logic._program_hash is not None
-
-    populated_teal = pc.logic.populate_template(tmpl_val)
-=======
     assert ac.approval_program is not None
     assert ac.clear_program is not None
     assert ac._app.pc.logic.binary_hash is not None
 
     populated_teal = app.pc.logic.populate_template(tv=tmpl_val)
->>>>>>> c4ff86c2
 
     vlen = len(tmpl_val)
     if type(tmpl_val) is str:
         vlen = len(tmpl_val.encode("utf-8"))
 
-<<<<<<< HEAD
-    assert len(populated_teal) == len(pc.logic._binary) + vlen + (
-=======
     assert len(populated_teal) == len(app.pc.logic.raw_binary) + vlen + (
->>>>>>> c4ff86c2
         len(py_encode_uvarint(vlen)) - 1
     )
 
@@ -161,20 +105,6 @@
             teal_version=version,
         )
 
-<<<<<<< HEAD
-    app = Application()
-    pc = app.precompile(Lsig(version=6))
-
-    @app.external
-    def check_it():
-        return pt.Assert(pt.Txn.sender() == pc.logic.template_hash(pt.Int(tmpl_val)))
-
-    ac = ApplicationClient(get_algod_client(), app, signer=get_accounts().pop().signer)
-
-    assert app.approval_program is None
-    assert app.clear_program is None
-    assert pc.logic._program_hash is None
-=======
     class App(Application):
         pc = LSigTemplatePrecompile(Lsig(version=6))
 
@@ -189,19 +119,9 @@
     assert app.approval_program is None
     assert app.clear_program is None
     assert app.pc.logic.binary_hash is None
->>>>>>> c4ff86c2
 
     ac = ApplicationClient(get_algod_client(), app, signer=get_accounts().pop().signer)
 
-<<<<<<< HEAD
-    assert app.approval_program is not None
-    assert app.clear_program is not None
-    assert pc.logic._program_hash is not None
-
-    populated_teal = pc.logic.populate_template(tmpl_val)
-
-    assert len(populated_teal) == len(pc.logic._binary) + (
-=======
     assert ac.approval_program is not None
     assert ac.clear_program is not None
     assert ac._app.pc.logic.binary_hash is not None
@@ -209,7 +129,6 @@
     populated_teal = app.pc.logic.populate_template(tv=tmpl_val)
 
     assert len(populated_teal) == len(app.pc.logic.raw_binary) + (
->>>>>>> c4ff86c2
         len(py_encode_uvarint(tmpl_val)) - 1
     )
 
@@ -229,27 +148,6 @@
 
 
 class OuterApp(Application):
-<<<<<<< HEAD
-    def __init__(self):
-        super().__init__()
-        child = self.precompile(InnerApp())
-        lsig = self.precompile(InnerLsig())
-
-        @self.external
-        def doit(nonce: pt.abi.DynamicBytes, *, output: pt.abi.Uint64):
-            return pt.Seq(
-                pt.Assert(pt.Txn.sender() == lsig.logic.template_hash(nonce.get())),
-                pt.InnerTxnBuilder.Execute(
-                    {
-                        pt.TxnField.type_enum: pt.TxnType.ApplicationCall,
-                        pt.TxnField.approval_program: child.approval.binary,
-                        pt.TxnField.clear_state_program: child.clear.binary,
-                        pt.TxnField.fee: pt.Int(0),
-                    }
-                ),
-                output.set(pt.InnerTxn.created_application_id()),
-            )
-=======
     child: AppPrecompile = AppPrecompile(InnerApp())
     lsig: LSigPrecompile = LSigTemplatePrecompile(InnerLsig())
 
@@ -269,14 +167,10 @@
             ),
             output.set(pt.InnerTxn.created_application_id()),
         )
->>>>>>> c4ff86c2
 
 
 def test_nested_precompile():
     oa = OuterApp()
-<<<<<<< HEAD
-    check_application_artifacts_output_stability(oa)
-=======
 
     # Nothing is available until we build out the app and all its precompiles
     assert oa.child.approval.teal is not None
@@ -298,7 +192,6 @@
     assert oa.lsig.logic.raw_binary is not None
 
     assert len(oa.lsig.logic._template_values) == 1
->>>>>>> c4ff86c2
 
 
 def test_build_recursive():
@@ -308,40 +201,32 @@
     _check_app_precompiles(pc)
 
 
-def LargeApp() -> Application:
-    long_bytes = 4092 * b"A"
-    long_bytes2 = 2048 * b"A"
-
-    app = Application()
-
-    @app.external
-    def compare_big_byte_strings():
-        return pt.Assert(pt.Bytes(long_bytes) != pt.Bytes(long_bytes2))
-
-    return app
+class LargeApp(Application):
+    longBytes = 4092 * b"A"
+    longBytes2 = 2048 * b"A"
+
+    @external
+    def compare_big_byte_strings(self):
+        return pt.Assert(pt.Bytes(self.longBytes) != pt.Bytes(self.longBytes2))
 
 
 def test_large_app_create():
     class LargeAppDeployer(Application):
-        pass
-
-    app = LargeAppDeployer()
-    large_app = app.precompile(LargeApp())
-
-    @app.external
-    def deploy_large_app(*, output: pt.abi.Uint64) -> pt.Expr:
-        return pt.Seq(
-            pt.InnerTxnBuilder.Execute(large_app.get_create_config()),
-            output.set(pt.InnerTxn.application_id()),
-        )
+        large_app = AppPrecompile(LargeApp())
+
+        @external
+        def deploy_large_app(self, *, output: pt.abi.Uint64):
+            return pt.Seq(
+                pt.InnerTxnBuilder.Execute(self.large_app.get_create_config()),
+                output.set(pt.InnerTxn.application_id()),
+            )
 
     acct = get_accounts().pop()
-
-    ac = ApplicationClient(get_algod_client(), app, signer=acct.signer)
+    ac = ApplicationClient(get_algod_client(), LargeAppDeployer(), signer=acct.signer)
 
     ac.create()
     ac.fund(1_000_000)
-    result = ac.call(method=deploy_large_app)
+    result = ac.call(LargeAppDeployer.deploy_large_app)
     print(result.return_value)
 
 
@@ -376,10 +261,12 @@
 
 
 def _check_app_precompiles(app_precompile: AppPrecompile):
-    for app_pc in app_precompile.app.app_precompiles:
-        _check_app_precompiles(app_pc)
-    for lsig_pc in app_precompile.app.lsig_precompiles:
-        _check_lsig_precompiles(lsig_pc)
+    for _, p in app_precompile.app.precompiles.items():
+        match p:
+            case LSigPrecompile():
+                _check_lsig_precompiles(p)
+            case AppPrecompile():
+                _check_app_precompiles(p)
 
     assert app_precompile.approval.teal != ""
     assert app_precompile.approval.raw_binary is not None
@@ -398,13 +285,8 @@
 
 
 def _check_lsig_precompiles(lsig_precompile: LSigPrecompile):
-<<<<<<< HEAD
-    assert lsig_precompile.logic._program != ""
-    assert lsig_precompile.logic._binary is not None
-=======
     assert lsig_precompile.logic.teal != ""
     assert lsig_precompile.logic.raw_binary is not None
->>>>>>> c4ff86c2
     assert lsig_precompile.logic.binary.byte_str != b""
     assert lsig_precompile.logic.source_map is not None
     assert lsig_precompile.logic.binary_hash is not None
