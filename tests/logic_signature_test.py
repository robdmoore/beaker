import pyteal as pt
<<<<<<< HEAD
from beaker.logic_signature import LogicSignature, TemplateVariable
from tests.conftest import check_lsig_output_stability


def test_simple_logic_signature():
    class Lsig(LogicSignature):
        pass

    lsig = Lsig()
    check_lsig_output_stability(lsig)

    assert len(lsig.template_variables) == 0
    assert len(lsig.program) > 0

    assert lsig.evaluate() == pt.Reject()


def test_evaluate_logic_signature():
    class Lsig(LogicSignature):
        def evaluate(self):
            return pt.Approve()

    lsig = Lsig()
    check_lsig_output_stability(lsig)

    assert len(lsig.template_variables) == 0
    assert len(lsig.program) > 0

    assert lsig.evaluate() == pt.Approve()


def test_handler_logic_signature():
    @pt.Subroutine(pt.TealType.uint64)
    def checked(s: pt.abi.String):
        return pt.Len(s.get()) > pt.Int(0)

    class Lsig(LogicSignature):
        def evaluate(self):
            return pt.Seq(
                (s := pt.abi.String()).decode(pt.Txn.application_args[1]),
                pt.Assert(checked(s)),
                pt.Int(1),
            )

    lsig = Lsig()
    check_lsig_output_stability(lsig)

    assert len(lsig.template_variables) == 0
    assert len(lsig.program) > 0

    # Should not fail
    lsig.evaluate()
=======
from beaker.logic_signature import LogicSignature, LogicSignatureTemplate


def test_simple_logic_signature():
    lsig = LogicSignature(pt.Reject())
    assert lsig.program


def test_evaluate_logic_signature():
    lsig = LogicSignature(pt.Approve())
    assert lsig.program


def test_handler_logic_signature():
    def evaluate():
        @pt.Subroutine(pt.TealType.uint64)
        def checked(s: pt.abi.String):
            return pt.Len(s.get()) > pt.Int(0)

        return pt.Seq(
            (s := pt.abi.String()).decode(pt.Txn.application_args[1]),
            pt.Assert(checked(s)),
            pt.Int(1),
        )

    lsig = LogicSignature(evaluate)

    assert len(lsig.program) > 0
>>>>>>> c4ff86c2


def test_templated_logic_signature():
    def Lsig() -> LogicSignatureTemplate:
        def evaluate(pubkey: pt.Expr):
            return pt.Seq(
                pt.Assert(pt.Len(pubkey)),
                pt.Int(1),
            )

        return LogicSignatureTemplate(
            evaluate, runtime_template_variables={"pubkey": pt.TealType.bytes}
        )

    lsig = Lsig()
    check_lsig_output_stability(lsig)

    assert len(lsig.template_variables) == 1
    assert len(lsig.program) > 0

<<<<<<< HEAD
    assert lsig.pubkey.get_name() == "TMPL_PUBKEY"

    actual = lsig.pubkey._init_expr()
    expected = pt.ScratchStore(None, pt.Tmpl.Bytes("TMPL_PUBKEY"), pt.Int(1))
=======
    assert "pushbytes TMPL_PUBKEY" in lsig.program


def test_different_methods_logic_signature():
    @pt.ABIReturnSubroutine
    def abi_tester(s: pt.abi.String, *, output: pt.abi.Uint64):
        return output.set(pt.Len(s.get()))
>>>>>>> c4ff86c2

    @pt.Subroutine(pt.TealType.uint64)
    def internal_tester(x: pt.Expr, y: pt.Expr) -> pt.Expr:
        return x * y

    @pt.Subroutine(pt.TealType.uint64)
    def internal_scratch_tester(x: pt.ScratchVar, y: pt.Expr) -> pt.Expr:
        return x.load() * y

<<<<<<< HEAD
=======
    @pt.ABIReturnSubroutine
    def no_self_abi_tester(x: pt.abi.Uint64, y: pt.abi.Uint64) -> pt.Expr:
        return x.get() * y.get()

    @pt.Subroutine(pt.TealType.uint64)
    def no_self_internal_tester(x: pt.Expr, y: pt.Expr) -> pt.Expr:
        return x * y
>>>>>>> c4ff86c2

    def Lsig() -> LogicSignature:
        def evaluate():
            return pt.Seq(
                (s := pt.abi.String()).decode(pt.Txn.application_args[1]),
                (o := pt.abi.Uint64()).set(abi_tester(s)),
                pt.Assert(internal_tester(o.get(), pt.Len(s.get()))),
                (sv := pt.ScratchVar()).store(pt.Int(1)),
                pt.Assert(internal_scratch_tester(sv, o.get())),
                pt.Int(1),
            )

<<<<<<< HEAD
        def abi_tester(self, s: pt.abi.String, *, output: pt.abi.Uint64):
            return output.set(pt.Len(s.get()))

        @pt.Subroutine(pt.TealType.uint64)
        @staticmethod
        def internal_tester(x: pt.Expr, y: pt.Expr) -> pt.Expr:
            return x * y

        @pt.Subroutine(pt.TealType.uint64)
        @staticmethod
        def internal_scratch_tester(x: pt.ScratchVar, y: pt.Expr) -> pt.Expr:
            return x.load() * y

        @pt.ABIReturnSubroutine
        @staticmethod
        def no_self_abi_tester(x: pt.abi.Uint64, y: pt.abi.Uint64) -> pt.Expr:  # type: ignore
            return x.get() * y.get()

        @pt.Subroutine(pt.TealType.uint64)
        @staticmethod
        def no_self_internal_tester(x: pt.Expr, y: pt.Expr) -> pt.Expr:  # type: ignore
            return x * y
=======
        return LogicSignature(evaluate)
>>>>>>> c4ff86c2

    lsig = Lsig()
    check_lsig_output_stability(lsig)

<<<<<<< HEAD
    assert len(lsig.template_variables) == 0
    assert len(lsig.program) > 0

    # Should not fail
    lsig.evaluate()
    lsig.abi_tester(pt.abi.String(), output=pt.abi.Uint64())
    lsig.internal_tester(pt.Int(1), pt.Int(1))
    lsig.internal_scratch_tester(pt.ScratchVar(), pt.Int(1))
    Lsig.no_self_abi_tester(pt.abi.Uint64(), pt.abi.Uint64())

    lsig.no_self_internal_tester(pt.Int(1), pt.Int(1))
    Lsig.no_self_internal_tester(pt.Int(1), pt.Int(1))

    lsig.no_self_abi_tester(pt.abi.Uint64(), pt.abi.Uint64())

=======
    assert len(lsig.program) > 0

>>>>>>> c4ff86c2

def test_lsig_template_ordering():
    def Lsig() -> LogicSignatureTemplate:
        return LogicSignatureTemplate(
            pt.Approve(),
            runtime_template_variables={
                "f": pt.TealType.uint64,
                "a": pt.TealType.uint64,
                "b": pt.TealType.uint64,
                "c": pt.TealType.uint64,
            },
        )

    expected = ["f", "a", "b", "c"]

    l = Lsig()
    for idx, tv in enumerate(l.template_variables):
        assert tv.name == expected[idx]<|MERGE_RESOLUTION|>--- conflicted
+++ resolved
@@ -1,58 +1,4 @@
 import pyteal as pt
-<<<<<<< HEAD
-from beaker.logic_signature import LogicSignature, TemplateVariable
-from tests.conftest import check_lsig_output_stability
-
-
-def test_simple_logic_signature():
-    class Lsig(LogicSignature):
-        pass
-
-    lsig = Lsig()
-    check_lsig_output_stability(lsig)
-
-    assert len(lsig.template_variables) == 0
-    assert len(lsig.program) > 0
-
-    assert lsig.evaluate() == pt.Reject()
-
-
-def test_evaluate_logic_signature():
-    class Lsig(LogicSignature):
-        def evaluate(self):
-            return pt.Approve()
-
-    lsig = Lsig()
-    check_lsig_output_stability(lsig)
-
-    assert len(lsig.template_variables) == 0
-    assert len(lsig.program) > 0
-
-    assert lsig.evaluate() == pt.Approve()
-
-
-def test_handler_logic_signature():
-    @pt.Subroutine(pt.TealType.uint64)
-    def checked(s: pt.abi.String):
-        return pt.Len(s.get()) > pt.Int(0)
-
-    class Lsig(LogicSignature):
-        def evaluate(self):
-            return pt.Seq(
-                (s := pt.abi.String()).decode(pt.Txn.application_args[1]),
-                pt.Assert(checked(s)),
-                pt.Int(1),
-            )
-
-    lsig = Lsig()
-    check_lsig_output_stability(lsig)
-
-    assert len(lsig.template_variables) == 0
-    assert len(lsig.program) > 0
-
-    # Should not fail
-    lsig.evaluate()
-=======
 from beaker.logic_signature import LogicSignature, LogicSignatureTemplate
 
 
@@ -81,7 +27,6 @@
     lsig = LogicSignature(evaluate)
 
     assert len(lsig.program) > 0
->>>>>>> c4ff86c2
 
 
 def test_templated_logic_signature():
@@ -97,17 +42,10 @@
         )
 
     lsig = Lsig()
-    check_lsig_output_stability(lsig)
 
     assert len(lsig.template_variables) == 1
     assert len(lsig.program) > 0
 
-<<<<<<< HEAD
-    assert lsig.pubkey.get_name() == "TMPL_PUBKEY"
-
-    actual = lsig.pubkey._init_expr()
-    expected = pt.ScratchStore(None, pt.Tmpl.Bytes("TMPL_PUBKEY"), pt.Int(1))
-=======
     assert "pushbytes TMPL_PUBKEY" in lsig.program
 
 
@@ -115,7 +53,6 @@
     @pt.ABIReturnSubroutine
     def abi_tester(s: pt.abi.String, *, output: pt.abi.Uint64):
         return output.set(pt.Len(s.get()))
->>>>>>> c4ff86c2
 
     @pt.Subroutine(pt.TealType.uint64)
     def internal_tester(x: pt.Expr, y: pt.Expr) -> pt.Expr:
@@ -125,8 +62,6 @@
     def internal_scratch_tester(x: pt.ScratchVar, y: pt.Expr) -> pt.Expr:
         return x.load() * y
 
-<<<<<<< HEAD
-=======
     @pt.ABIReturnSubroutine
     def no_self_abi_tester(x: pt.abi.Uint64, y: pt.abi.Uint64) -> pt.Expr:
         return x.get() * y.get()
@@ -134,7 +69,6 @@
     @pt.Subroutine(pt.TealType.uint64)
     def no_self_internal_tester(x: pt.Expr, y: pt.Expr) -> pt.Expr:
         return x * y
->>>>>>> c4ff86c2
 
     def Lsig() -> LogicSignature:
         def evaluate():
@@ -147,56 +81,12 @@
                 pt.Int(1),
             )
 
-<<<<<<< HEAD
-        def abi_tester(self, s: pt.abi.String, *, output: pt.abi.Uint64):
-            return output.set(pt.Len(s.get()))
-
-        @pt.Subroutine(pt.TealType.uint64)
-        @staticmethod
-        def internal_tester(x: pt.Expr, y: pt.Expr) -> pt.Expr:
-            return x * y
-
-        @pt.Subroutine(pt.TealType.uint64)
-        @staticmethod
-        def internal_scratch_tester(x: pt.ScratchVar, y: pt.Expr) -> pt.Expr:
-            return x.load() * y
-
-        @pt.ABIReturnSubroutine
-        @staticmethod
-        def no_self_abi_tester(x: pt.abi.Uint64, y: pt.abi.Uint64) -> pt.Expr:  # type: ignore
-            return x.get() * y.get()
-
-        @pt.Subroutine(pt.TealType.uint64)
-        @staticmethod
-        def no_self_internal_tester(x: pt.Expr, y: pt.Expr) -> pt.Expr:  # type: ignore
-            return x * y
-=======
         return LogicSignature(evaluate)
->>>>>>> c4ff86c2
 
     lsig = Lsig()
-    check_lsig_output_stability(lsig)
 
-<<<<<<< HEAD
-    assert len(lsig.template_variables) == 0
     assert len(lsig.program) > 0
 
-    # Should not fail
-    lsig.evaluate()
-    lsig.abi_tester(pt.abi.String(), output=pt.abi.Uint64())
-    lsig.internal_tester(pt.Int(1), pt.Int(1))
-    lsig.internal_scratch_tester(pt.ScratchVar(), pt.Int(1))
-    Lsig.no_self_abi_tester(pt.abi.Uint64(), pt.abi.Uint64())
-
-    lsig.no_self_internal_tester(pt.Int(1), pt.Int(1))
-    Lsig.no_self_internal_tester(pt.Int(1), pt.Int(1))
-
-    lsig.no_self_abi_tester(pt.abi.Uint64(), pt.abi.Uint64())
-
-=======
-    assert len(lsig.program) > 0
-
->>>>>>> c4ff86c2
 
 def test_lsig_template_ordering():
     def Lsig() -> LogicSignatureTemplate:
