import pytest
import pyteal as pt
import beaker as bkr

from beaker.testing import UnitTestingApp, assert_output

from beaker.lib.storage.local_blob import LocalBlob
from beaker.lib.storage.blob import blob_page_size


class LocalBlobTest(UnitTestingApp):
    lb = bkr.ReservedAccountStateValue(pt.TealType.bytes, max_keys=16)
    blob = LocalBlob(keys=[x for x in range(10) if x % 2 == 0])


def test_local_blob_zero():
    app = LocalBlobTest()

    @app.external
    def unit_test(*, output: pt.abi.DynamicArray[pt.abi.Byte]):
        return pt.Seq(
            app.blob.zero(),
            (s := pt.abi.String()).set(app.blob.read(pt.Int(0), pt.Int(64))),
            output.decode(s.encode()),
        )

    expected = list(bytes(64))
    assert_output(app, [], [expected])


def test_local_blob_write_read():
    app = LocalBlobTest()

    @app.external
    def unit_test(*, output: pt.abi.DynamicArray[pt.abi.Byte]):
        return pt.Seq(
            app.blob.zero(),
            app.blob.write(pt.Int(0), pt.Bytes("deadbeef" * 8)),
            (s := pt.abi.String()).set(app.blob.read(pt.Int(32), pt.Int(40))),
            output.decode(s.encode()),
        )

    expected = list(b"deadbeef")
    assert_output(app, [], [expected])


def test_local_blob_write_read_boundary():
    app = LocalBlobTest()

    @app.external
    def unit_test(*, output: pt.abi.DynamicArray[pt.abi.Byte]):
        return pt.Seq(
            app.blob.zero(pt.Int(0)),
            app.blob.write(pt.Int(0), pt.BytesZero(pt.Int(blob_page_size * 3))),
            (s := pt.abi.String()).set(app.blob.read(pt.Int(32), pt.Int(40))),
            output.decode(s.encode()),
        )

    expected = list(bytes(8))
    assert_output(app, [], [expected])


def test_local_blob_write_read_past_end():
    app = LocalBlobTest()

    @app.external
    def unit_test(*, output: pt.abi.DynamicArray[pt.abi.Byte]):
        return pt.Seq(
            app.blob.zero(),
            app.blob.write(pt.Int(0), pt.Bytes("deadbeef" * 8)),
            (s := pt.abi.String()).set(app.blob.read(pt.Int(0), app.blob.max_bytes)),
            output.decode(s.encode()),
        )

    expected = list(bytes(8))

    with pytest.raises(bkr.client.LogicException):
        assert_output(app, [], [expected])


def test_local_blob_set_get():
    num = 123

    app = LocalBlobTest()

    @app.external
    def unit_test(*, output: pt.abi.Uint8):
        return pt.Seq(
            app.blob.zero(),
            app.blob.set_byte(pt.Int(32), pt.Int(num)),
            output.set(app.blob.get_byte(pt.Int(32))),
        )

    expected = [num]
    assert_output(app, [], expected)


def test_local_blob_set_past_end():
    num = 123

    app = LocalBlobTest()

    @app.external
    def unit_test(*, output: pt.abi.Uint8):
        return pt.Seq(
            app.blob.zero(),
            app.blob.set_byte(app.blob.max_bytes, pt.Int(num)),
            output.set(app.blob.get_byte(pt.Int(32))),
        )

    expected = [num]

    with pytest.raises(bkr.client.LogicException):
<<<<<<< HEAD
        assert_output(app, [], expected)
=======
        assert_output(LB(), [], expected)


def test_local_blob_single_subroutine():
    class LB(LocalBlobTest):
        @bkr.external
        def unit_test(self, *, output: pt.abi.DynamicArray[pt.abi.Byte]):
            return pt.Seq(
                self.blob.zero(),
                self.blob.write(pt.Int(0), pt.Bytes("deadbeef" * 8)),
                self.blob.write(pt.Int(0), pt.Bytes("deadbeef" * 8)),
                pt.Pop(self.blob.read(pt.Int(32), pt.Int(40))),
                (s := pt.abi.String()).set(self.blob.read(pt.Int(32), pt.Int(40))),
                output.decode(s.encode()),
            )

    program = LB().approval_program
    assert program.count("write_impl") == 1
    assert program.count("read_impl") == 1

    expected = list(b"deadbeef")
    assert_output(LB(), [], [expected])
>>>>>>> 1852a1a7
<|MERGE_RESOLUTION|>--- conflicted
+++ resolved
@@ -111,29 +111,25 @@
     expected = [num]
 
     with pytest.raises(bkr.client.LogicException):
-<<<<<<< HEAD
         assert_output(app, [], expected)
-=======
-        assert_output(LB(), [], expected)
 
 
 def test_local_blob_single_subroutine():
-    class LB(LocalBlobTest):
-        @bkr.external
-        def unit_test(self, *, output: pt.abi.DynamicArray[pt.abi.Byte]):
-            return pt.Seq(
-                self.blob.zero(),
-                self.blob.write(pt.Int(0), pt.Bytes("deadbeef" * 8)),
-                self.blob.write(pt.Int(0), pt.Bytes("deadbeef" * 8)),
-                pt.Pop(self.blob.read(pt.Int(32), pt.Int(40))),
-                (s := pt.abi.String()).set(self.blob.read(pt.Int(32), pt.Int(40))),
-                output.decode(s.encode()),
-            )
-
-    program = LB().approval_program
+    app = LocalBlobTest()
+    @app.external
+    def unit_test(*, output: pt.abi.DynamicArray[pt.abi.Byte]):
+        return pt.Seq(
+            app.blob.zero(),
+            app.blob.write(pt.Int(0), pt.Bytes("deadbeef" * 8)),
+            app.blob.write(pt.Int(0), pt.Bytes("deadbeef" * 8)),
+            pt.Pop(app.blob.read(pt.Int(32), pt.Int(40))),
+            (s := pt.abi.String()).set(app.blob.read(pt.Int(32), pt.Int(40))),
+            output.decode(s.encode()),
+        )
+    app.compile()
+    program = app.approval_program
     assert program.count("write_impl") == 1
     assert program.count("read_impl") == 1
 
     expected = list(b"deadbeef")
-    assert_output(LB(), [], [expected])
->>>>>>> 1852a1a7
+    assert_output(app, [], [expected])