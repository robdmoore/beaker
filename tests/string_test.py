import pytest
import pyteal as pt
import beaker as bkr

from beaker.testing import (
    UnitTestingApp,
    assert_output,
    returned_int_as_bytes,
)

<<<<<<< HEAD
from beaker.lib.strings import Atoi, EncodeUvariant, Head, Itoa, Prefix, Suffix, Tail
=======
from beaker.lib.strings import Atoi, EncodeUVarInt, Head, Itoa, Prefix, Suffix, Tail
>>>>>>> 1852a1a7


def test_atoi():
    ut = UnitTestingApp(pt.Itob(Atoi(pt.Bytes("123"))))
    output = [returned_int_as_bytes(int(123))]
    assert_output(ut, [], output)


def test_atoi_invalid():
    ut = UnitTestingApp(pt.Itob(Atoi(pt.Bytes("abc"))))
    output = [returned_int_as_bytes(int(123))]
    with pytest.raises(bkr.client.LogicException):
        assert_output(ut, [], output)


def test_itoa():
    ut = UnitTestingApp(Itoa(pt.Int(123)))
    output = [list(b"123")]
    assert_output(ut, [], output)


def test_head():
    ut = UnitTestingApp(Head(pt.Bytes("deadbeef")))
    output = [list(b"d")]
    assert_output(ut, [], output)


def test_head_empty():
    ut = UnitTestingApp(Tail(pt.Bytes("")))

    with pytest.raises(bkr.client.LogicException):
        assert_output(ut, [], [None])


def test_tail():
    ut = UnitTestingApp(Tail(pt.Bytes("deadbeef")))
    output = [list(b"eadbeef")]
    assert_output(ut, [], output)


def test_tail_empty():
    ut = UnitTestingApp(Tail(pt.Bytes("")))
    with pytest.raises(bkr.client.LogicException):
        assert_output(ut, [], [None])


def test_suffix():
    ut = UnitTestingApp(Suffix(pt.Bytes("deadbeef"), pt.Int(2)))
    output = [list(b"ef")]
    assert_output(ut, [], output)


def test_suffix_past_length():
    ut = UnitTestingApp(Suffix(pt.Bytes("deadbeef"), pt.Int(9)))
    with pytest.raises(bkr.client.LogicException):
        assert_output(ut, [], [None])


def test_prefix():
    ut = UnitTestingApp(Prefix(pt.Bytes("deadbeef"), pt.Int(2)))
    output = [list(b"de")]
    assert_output(ut, [], output)


def test_prefix_past_length():
    ut = UnitTestingApp(Prefix(pt.Bytes("deadbeef"), pt.Int(9)))
    with pytest.raises(bkr.client.LogicException):
        assert_output(ut, [], [None])


def test_encode_uvarint():
<<<<<<< HEAD
    ut = UnitTestingApp(EncodeUvariant(pt.Int(500)))
=======
    ut = UnitTestingApp(EncodeUVarInt(pt.Int(500)))
>>>>>>> 1852a1a7
    output = [[244, 3]]
    assert_output(ut, [], output)<|MERGE_RESOLUTION|>--- conflicted
+++ resolved
@@ -8,11 +8,7 @@
     returned_int_as_bytes,
 )
 
-<<<<<<< HEAD
-from beaker.lib.strings import Atoi, EncodeUvariant, Head, Itoa, Prefix, Suffix, Tail
-=======
 from beaker.lib.strings import Atoi, EncodeUVarInt, Head, Itoa, Prefix, Suffix, Tail
->>>>>>> 1852a1a7
 
 
 def test_atoi():
@@ -84,10 +80,6 @@
 
 
 def test_encode_uvarint():
-<<<<<<< HEAD
-    ut = UnitTestingApp(EncodeUvariant(pt.Int(500)))
-=======
     ut = UnitTestingApp(EncodeUVarInt(pt.Int(500)))
->>>>>>> 1852a1a7
     output = [[244, 3]]
     assert_output(ut, [], output)