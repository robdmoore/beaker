--- conflicted
+++ resolved
@@ -55,12 +55,8 @@
     class EmptyApp(Application):
         pass
 
-<<<<<<< HEAD
-    ea = EmptyApp(version=4)
+    ea = EmptyApp(version=8)
     ea.compile()
-=======
-    ea = EmptyApp(version=8)
->>>>>>> 1852a1a7
 
     assert ea.teal_version == 8, "Expected teal v8"
     assert ea.approval_program.split("\n")[0] == "#pragma version 8"
