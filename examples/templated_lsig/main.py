--- conflicted
+++ resolved
@@ -3,30 +3,16 @@
 from nacl.signing import SigningKey
 
 from algosdk.encoding import decode_address
-from algosdk import transaction
+from algosdk.future import transaction
 from algosdk.atomic_transaction_composer import (
     AtomicTransactionComposer,
     TransactionWithSigner,
 )
 
 from typing import Literal
-<<<<<<< HEAD
-from pyteal import Assert, Ed25519Verify_Bare, Int, Seq, TealType, Txn, abi
-from beaker import (
-    Application,
-    LogicSignature,
-    TemplateVariable,
-    client,
-    consts,
-    external,
-    sandbox,
-)
-from beaker.precompile import LSigPrecompile
-=======
 from pyteal import *
 from beaker import *
 from beaker.precompile import LSigTemplatePrecompile
->>>>>>> c4ff86c2
 
 Signature = abi.StaticBytes[Literal[64]]
 
@@ -64,7 +50,7 @@
 
 def sign_msg(msg: str, sk: str) -> bytes:
     """utility function for signing arbitrary data"""
-    pk: list[int] = list(base64.b64decode(sk))
+    pk: list[bytes] = list(base64.b64decode(sk))
     return SigningKey(bytes(pk[:32])).sign(msg.encode()).signature
 
 
