import base64
import random
from typing import Final
<<<<<<< HEAD
from algosdk import *
from pyteal import *
from beaker import *
=======
from algosdk import v2client
from pyteal import (
    App,
    Assert,
    Bytes,
    Concat,
    Expr,
    Extract,
    ExtractUint64,
    Global,
    If,
    Int,
    Itob,
    Log,
    Or,
    Return,
    ScratchVar,
    Seq,
    Suffix,
    TealType,
    abi,
)
from beaker import (
    Application,
    ApplicationStateValue,
    client,
    consts,
    external,
    internal,
    sandbox,
)
>>>>>>> 1852a1a7
from beaker.lib.math import Max


class SortedIntegers(Application):
    elements: Final[ApplicationStateValue] = ApplicationStateValue(
        stack_type=TealType.uint64,
        default=Int(0),
        descr="The number of elements in the array",
    )

    _box_name = "sorted_ints"
    _box_size = 1024 * 4
    _max_ints = _box_size // 8

    BoxName = Bytes(_box_name)
    BoxSize = Int(_box_size)
    MaxInts = Int(_max_ints)

    @external
    def add_int(self, val: abi.Uint64, *, output: abi.DynamicArray[abi.Uint64]):
        return Seq(
            array_contents := App.box_get(self.BoxName),
            Assert(Or(Int(0), Int(1))),
            # figure out the correct index
            # Write the new array with the contents
            (idx := ScratchVar()).store(
                If(
                    self.elements == Int(0),
                    Int(0),
                    self.binary_search(
                        val.get(),
                        array_contents.value(),
                        Int(0),
                        self.elements - Int(1),
                    )
                    * Int(8),
                )
            ),
            App.box_put(
                self.BoxName,
                # Take the bytes that would fit in the box
                self.insert_element(
                    array_contents.value(),
                    val.encode(),
                    idx.load(),
                ),
            ),
            self.elements.increment(),
            Log(Itob(Global.opcode_budget())),
            output.decode(
                # Prepend the bytes with the number of elements as a uint16,
                # according to ABI spec
                Concat(
                    Suffix(Itob(Int(10)), Int(6)),
                    App.box_extract(self.BoxName, Int(0), Int(8) * Int(10)),
                )
            ),
        )

    @internal(TealType.uint64)
    def binary_search(self, val: Expr, arr: Expr, start: Expr, end: Expr) -> Expr:
        return Seq(
            If(start > end, Return(start)),
            If(
                start == end,
                Return(
                    start + If(self.lookup_element(arr, start) > val, Int(0), Int(1))
                ),
            ),
            (mididx := ScratchVar()).store((start + end) / Int(2)),
            (midval := ScratchVar()).store(self.lookup_element(arr, mididx.load())),
            If(midval.load() < val)
            .Then(
                self.binary_search(val, arr, mididx.load() + Int(1), end),
            )
            .ElseIf(midval.load() > val)
            .Then(
                self.binary_search(
                    val, arr, start, Max(Int(1), mididx.load()) - Int(1)
                ),
            )
            .Else(mididx.load()),
        )

    def lookup_element(self, buff: Expr, idx: Expr):
        return ExtractUint64(buff, idx * Int(8))

    def insert_element(self, buff: Expr, new_val: Expr, pos: Expr):
        return Concat(
            Extract(buff, Int(0), pos),
            new_val,
            # extract from pos -> max len of box leaving off
            Extract(buff, pos, (self.BoxSize - pos) - Int(8)),
        )

    @external
    def box_create_test(self):
        return Seq(
            Assert(App.box_create(self.BoxName, self.BoxSize)),
            self.elements.set(Int(0)),
        )


#
# Util funcs
#
def decode_int(b: str) -> int:
    return int.from_bytes(base64.b64decode(b), "big")


def decode_budget(tx_info) -> int:
    return decode_int(tx_info["logs"][0])


def get_box(app_id: int, name: bytes, client: v2client.algod.AlgodClient) -> list[int]:
    box_contents = client.application_box_by_name(app_id, name)

    vals = []
    data = base64.b64decode(box_contents["value"])
    for idx in range(len(data) // 8):
        vals.append(int.from_bytes(data[idx * 8 : (idx + 1) * 8], "big"))

    return vals


def demo():
    acct = sandbox.get_accounts().pop()

    app = SortedIntegers(version=8)
    app.dump("./artifacts")

    app_client = client.ApplicationClient(
        sandbox.get_algod_client(), app, signer=acct.signer
    )

    # Create && fund app acct
    app_client.create()
    app_client.fund(100 * consts.algo)
    print(f"AppID: {app_client.app_id}  AppAddr: {app_client.app_addr}")

    # Create 4 box refs since we need to touch 4k
    boxes = [[app_client.app_id, app._box_name]] * 4

    # Make App Create box
    result = app_client.call(
        SortedIntegers.box_create_test,
        boxes=boxes,
    )

    # Shuffle 0-511
    nums = list(range(512))
    random.shuffle(nums)
    budgets = []
    for idx, n in enumerate(nums):
        if idx % 32 == 0:
            print(f"Iteration {idx}: {n}")

        result = app_client.call(
            SortedIntegers.add_int,
            val=n,
            boxes=boxes,
        )

        budgets.append(decode_budget(result.tx_info))

    print(f"Budget left after each insert: {budgets}")

    # Get contents of box
    box = get_box(app_client.app_id, app._box_name.encode(), app_client.client)
    # Make sure its sorted
    assert box == sorted(box)


if __name__ == "__main__":
    demo()<|MERGE_RESOLUTION|>--- conflicted
+++ resolved
@@ -1,43 +1,9 @@
 import base64
 import random
 from typing import Final
-<<<<<<< HEAD
 from algosdk import *
 from pyteal import *
 from beaker import *
-=======
-from algosdk import v2client
-from pyteal import (
-    App,
-    Assert,
-    Bytes,
-    Concat,
-    Expr,
-    Extract,
-    ExtractUint64,
-    Global,
-    If,
-    Int,
-    Itob,
-    Log,
-    Or,
-    Return,
-    ScratchVar,
-    Seq,
-    Suffix,
-    TealType,
-    abi,
-)
-from beaker import (
-    Application,
-    ApplicationStateValue,
-    client,
-    consts,
-    external,
-    internal,
-    sandbox,
-)
->>>>>>> 1852a1a7
 from beaker.lib.math import Max
 
 
