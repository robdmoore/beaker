#pragma version 8
intcblock 0 1 8 4096
bytecblock 0x656c656d656e7473 0x736f727465645f696e7473
txn NumAppArgs
intc_0 // 0
==
bnz main_l6
txna ApplicationArgs 0
pushbytes 0xe377bfd5 // "add_int(uint64)uint64[]"
==
bnz main_l5
txna ApplicationArgs 0
pushbytes 0x3ff8fbae // "box_create_test()void"
==
bnz main_l4
err
main_l4:
txn OnCompletion
intc_0 // NoOp
==
txn ApplicationID
intc_0 // 0
!=
&&
assert
callsub boxcreatetest_4
intc_1 // 1
return
main_l5:
txn OnCompletion
intc_0 // NoOp
==
txn ApplicationID
intc_0 // 0
!=
&&
assert
txna ApplicationArgs 1
btoi
callsub addint_2
store 0
pushbytes 0x151f7c75 // 0x151f7c75
load 0
concat
log
intc_1 // 1
return
main_l6:
txn OnCompletion
intc_0 // NoOp
==
bnz main_l8
err
main_l8:
txn ApplicationID
intc_0 // 0
==
assert
callsub create_1
intc_1 // 1
return

<<<<<<< HEAD
// Max
Max_0:
store 12
store 11
load 11
load 12
>
bnz Max_0_l2
load 12
b Max_0_l3
Max_0_l2:
load 11
Max_0_l3:
=======
// max
max_0:
proto 2 1
frame_dig -2
frame_dig -1
>
bnz max_0_l2
frame_dig -1
b max_0_l3
max_0_l2:
frame_dig -2
max_0_l3:
>>>>>>> 86cd8077
retsub

// create
create_1:
proto 0 0
intc_1 // 1
return

// add_int
addint_2:
proto 1 1
pushbytes 0x // ""
bytec_1 // "sorted_ints"
box_get
store 2
store 1
intc_0 // 0
intc_1 // 1
||
assert
bytec_0 // "elements"
app_global_get
intc_0 // 0
==
bnz addint_2_l2
frame_dig -1
load 1
intc_0 // 0
bytec_0 // "elements"
app_global_get
intc_1 // 1
-
callsub binarysearch_3
intc_2 // 8
*
b addint_2_l3
addint_2_l2:
intc_0 // 0
addint_2_l3:
store 3
bytec_1 // "sorted_ints"
load 1
intc_0 // 0
load 3
extract3
frame_dig -1
itob
concat
load 1
load 3
intc_3 // 4096
load 3
-
intc_2 // 8
-
extract3
concat
box_put
bytec_0 // "elements"
bytec_0 // "elements"
app_global_get
intc_1 // 1
+
app_global_put
global OpcodeBudget
itob
log
pushint 10 // 10
itob
extract 6 0
bytec_1 // "sorted_ints"
intc_0 // 0
intc_2 // 8
pushint 10 // 10
*
box_extract
concat
frame_bury 0
retsub

// binary_search
binarysearch_3:
proto 4 1
frame_dig -2
frame_dig -1
>
bnz binarysearch_3_l11
frame_dig -2
frame_dig -1
==
bnz binarysearch_3_l7
frame_dig -2
frame_dig -1
+
pushint 2 // 2
/
store 4
frame_dig -3
load 4
intc_2 // 8
*
extract_uint64
store 5
load 5
frame_dig -4
<
bnz binarysearch_3_l6
load 5
frame_dig -4
>
bnz binarysearch_3_l5
load 4
b binarysearch_3_l12
binarysearch_3_l5:
frame_dig -4
frame_dig -3
frame_dig -2
intc_1 // 1
<<<<<<< HEAD
load 9
callsub Max_0
=======
load 4
callsub max_0
>>>>>>> 86cd8077
intc_1 // 1
-
load 4
cover 4
load 5
cover 4
callsub binarysearch_3
cover 2
store 5
store 4
b binarysearch_3_l12
binarysearch_3_l6:
frame_dig -4
frame_dig -3
load 4
intc_1 // 1
+
frame_dig -1
load 4
cover 4
load 5
cover 4
callsub binarysearch_3
cover 2
store 5
store 4
b binarysearch_3_l12
binarysearch_3_l7:
frame_dig -2
frame_dig -3
frame_dig -2
intc_2 // 8
*
extract_uint64
frame_dig -4
>
bnz binarysearch_3_l10
intc_1 // 1
binarysearch_3_l9:
+
retsub
binarysearch_3_l10:
intc_0 // 0
b binarysearch_3_l9
binarysearch_3_l11:
frame_dig -2
retsub
binarysearch_3_l12:
retsub

// box_create_test
boxcreatetest_4:
proto 0 0
bytec_1 // "sorted_ints"
intc_3 // 4096
box_create
assert
bytec_0 // "elements"
intc_0 // 0
app_global_put
retsub<|MERGE_RESOLUTION|>--- conflicted
+++ resolved
@@ -60,34 +60,18 @@
 intc_1 // 1
 return
 
-<<<<<<< HEAD
 // Max
 Max_0:
-store 12
-store 11
-load 11
-load 12
+proto 2 1
+frame_dig -2
+frame_dig -1
 >
 bnz Max_0_l2
-load 12
+frame_dig -1
 b Max_0_l3
 Max_0_l2:
-load 11
+frame_dig -2
 Max_0_l3:
-=======
-// max
-max_0:
-proto 2 1
-frame_dig -2
-frame_dig -1
->
-bnz max_0_l2
-frame_dig -1
-b max_0_l3
-max_0_l2:
-frame_dig -2
-max_0_l3:
->>>>>>> 86cd8077
 retsub
 
 // create
@@ -206,13 +190,8 @@
 frame_dig -3
 frame_dig -2
 intc_1 // 1
-<<<<<<< HEAD
-load 9
+load 4
 callsub Max_0
-=======
-load 4
-callsub max_0
->>>>>>> 86cd8077
 intc_1 // 1
 -
 load 4
