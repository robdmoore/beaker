--- conflicted
+++ resolved
@@ -38,7 +38,6 @@
 txna ApplicationArgs 1
 intc_0 // 0
 getbyte
-<<<<<<< HEAD
 store 49
 txna ApplicationArgs 2
 intc_0 // 0
@@ -49,33 +48,14 @@
 -
 store 48
 load 48
-=======
-store 14
-txna ApplicationArgs 2
-intc_0 // 0
-getbyte
-store 15
-txn GroupIndex
-intc_1 // 1
--
-store 13
-load 13
->>>>>>> 1852a1a7
 gtxns TypeEnum
 intc_3 // axfer
 ==
 assert
-<<<<<<< HEAD
 load 48
 load 49
 load 50
 callsub swap_15
-=======
-load 13
-load 14
-load 15
-callsub swap_7
->>>>>>> 1852a1a7
 intc_1 // 1
 return
 main_l8:
@@ -90,7 +70,6 @@
 txna ApplicationArgs 1
 intc_0 // 0
 getbyte
-<<<<<<< HEAD
 store 45
 txna ApplicationArgs 2
 intc_0 // 0
@@ -105,39 +84,15 @@
 -
 store 44
 load 44
-=======
-store 10
-txna ApplicationArgs 2
-intc_0 // 0
-getbyte
-store 11
-txna ApplicationArgs 3
-intc_0 // 0
-getbyte
-store 12
-txn GroupIndex
-intc_1 // 1
--
-store 9
-load 9
->>>>>>> 1852a1a7
 gtxns TypeEnum
 intc_3 // axfer
 ==
 assert
-<<<<<<< HEAD
 load 44
 load 45
 load 46
 load 47
 callsub burn_14
-=======
-load 9
-load 10
-load 11
-load 12
-callsub burn_6
->>>>>>> 1852a1a7
 intc_1 // 1
 return
 main_l9:
@@ -152,7 +107,6 @@
 txna ApplicationArgs 1
 intc_0 // 0
 getbyte
-<<<<<<< HEAD
 store 41
 txna ApplicationArgs 2
 intc_0 // 0
@@ -167,22 +121,6 @@
 -
 store 39
 load 39
-=======
-store 6
-txna ApplicationArgs 2
-intc_0 // 0
-getbyte
-store 7
-txna ApplicationArgs 3
-intc_0 // 0
-getbyte
-store 8
-txn GroupIndex
-pushint 2 // 2
--
-store 4
-load 4
->>>>>>> 1852a1a7
 gtxns TypeEnum
 intc_3 // axfer
 ==
@@ -190,32 +128,18 @@
 txn GroupIndex
 intc_1 // 1
 -
-<<<<<<< HEAD
 store 40
 load 40
-=======
-store 5
-load 5
->>>>>>> 1852a1a7
 gtxns TypeEnum
 intc_3 // axfer
 ==
 assert
-<<<<<<< HEAD
 load 39
 load 40
 load 41
 load 42
 load 43
 callsub mint_13
-=======
-load 4
-load 5
-load 6
-load 7
-load 8
-callsub mint_5
->>>>>>> 1852a1a7
 intc_1 // 1
 return
 main_l10:
@@ -315,7 +239,6 @@
 ==
 retsub
 
-<<<<<<< HEAD
 // tokens_to_mint
 tokenstomint_3:
 store 13
@@ -349,50 +272,6 @@
 store 15
 load 14
 load 15
-=======
-// set_governor
-setgovernor_3:
-proto 1 0
-txn Sender
-callsub authonly_1
-// unauthorized
-assert
-bytec_3 // "g"
-frame_dig -1
-txnas Accounts
-app_global_put
-retsub
-
-// bootstrap
-bootstrap_4:
-proto 3 1
-intc_0 // 0
-txn Sender
-callsub authonly_2
-// unauthorized
-assert
-global GroupSize
-pushint 2 // 2
-==
-// group size not 2
-assert
-frame_dig -3
-gtxns Receiver
-global CurrentApplicationAddress
-==
-// receiver not app address
-assert
-frame_dig -3
-gtxns Amount
-pushint 300000 // 300000
->=
-// amount minimum not met
-assert
-frame_dig -2
-txnas Assets
-frame_dig -1
-txnas Assets
->>>>>>> 1852a1a7
 <
 bnz tokenstomint_3_l2
 load 15
@@ -403,7 +282,6 @@
 load 9
 mulw
 intc_0 // 0
-<<<<<<< HEAD
 intc_2 // 1000
 divmodw
 pop
@@ -669,6 +547,7 @@
 callsub dooptin_8
 bytec_2 // "p"
 app_global_get
+frame_bury 0
 retsub
 
 // mint
@@ -679,172 +558,76 @@
 store 53
 store 52
 load 55
-=======
-bytec_0 // "a"
-app_global_get_ex
-store 17
-store 16
-load 17
-!
-assert
-bytec_0 // "a"
-frame_dig -2
-txnas Assets
-app_global_put
-intc_0 // 0
-bytec_1 // "b"
-app_global_get_ex
-store 19
-store 18
-load 19
-!
-assert
-bytec_1 // "b"
-frame_dig -1
-txnas Assets
-app_global_put
-intc_0 // 0
+txnas Assets
+bytec_0 // "a"
+app_global_get
+==
+// asset a incorrect
+assert
+load 56
+txnas Assets
+bytec_1 // "b"
+app_global_get
+==
+// asset b incorrect
+assert
+load 54
+txnas Assets
 bytec_2 // "p"
-app_global_get_ex
-store 21
-store 20
-load 21
-!
-assert
-bytec_2 // "p"
-bytec_0 // "a"
-app_global_get
-bytec_1 // "b"
-app_global_get
-callsub docreatepooltoken_14
-app_global_put
-bytec_0 // "a"
-app_global_get
-callsub dooptin_13
-bytec_1 // "b"
-app_global_get
-callsub dooptin_13
-bytec_2 // "p"
-app_global_get
-frame_bury 0
-retsub
-
-// mint
-mint_5:
-proto 5 0
-frame_dig -2
->>>>>>> 1852a1a7
-txnas Assets
-bytec_0 // "a"
-app_global_get
-==
-// asset a incorrect
-assert
-<<<<<<< HEAD
-load 56
-=======
-frame_dig -1
->>>>>>> 1852a1a7
-txnas Assets
-bytec_1 // "b"
-app_global_get
-==
-// asset b incorrect
-assert
-<<<<<<< HEAD
-load 54
-=======
-frame_dig -3
->>>>>>> 1852a1a7
-txnas Assets
-bytec_2 // "p"
 app_global_get
 ==
 // asset pool incorrect
 assert
-<<<<<<< HEAD
 load 52
 gtxns Sender
 txn Sender
 ==
 load 53
-=======
-frame_dig -5
 gtxns Sender
 txn Sender
 ==
-frame_dig -4
->>>>>>> 1852a1a7
-gtxns Sender
-txn Sender
-==
 &&
 // invalid sender
 assert
-<<<<<<< HEAD
 load 52
-=======
-frame_dig -5
->>>>>>> 1852a1a7
 gtxns AssetReceiver
 global CurrentApplicationAddress
 ==
 // receiver not app address
 assert
-<<<<<<< HEAD
 load 52
-=======
-frame_dig -5
->>>>>>> 1852a1a7
 gtxns XferAsset
 bytec_0 // "a"
 app_global_get
 ==
 // asset a incorrect
 assert
-<<<<<<< HEAD
 load 52
-=======
-frame_dig -5
->>>>>>> 1852a1a7
 gtxns AssetAmount
 intc_0 // 0
 >
 // amount minimum not met
 assert
-<<<<<<< HEAD
 load 53
-=======
-frame_dig -4
->>>>>>> 1852a1a7
 gtxns AssetReceiver
 global CurrentApplicationAddress
 ==
 // receiver not app address
 assert
-<<<<<<< HEAD
 load 53
-=======
-frame_dig -4
->>>>>>> 1852a1a7
 gtxns XferAsset
 bytec_1 // "b"
 app_global_get
 ==
 // asset b incorrect
 assert
-<<<<<<< HEAD
 load 53
-=======
-frame_dig -4
->>>>>>> 1852a1a7
 gtxns AssetAmount
 intc_0 // 0
 >
 // amount minimum not met
 assert
 global CurrentApplicationAddress
-<<<<<<< HEAD
 load 54
 asset_holding_get AssetBalance
 store 58
@@ -871,40 +654,11 @@
 ==
 load 61
 load 53
-=======
-frame_dig -3
-asset_holding_get AssetBalance
-store 27
-store 26
-global CurrentApplicationAddress
-frame_dig -2
-asset_holding_get AssetBalance
-store 29
-store 28
-global CurrentApplicationAddress
-frame_dig -1
-asset_holding_get AssetBalance
-store 31
-store 30
-load 27
-assert
-load 29
-assert
-load 31
-assert
-load 28
-frame_dig -5
-gtxns AssetAmount
-==
-load 30
-frame_dig -4
->>>>>>> 1852a1a7
 gtxns AssetAmount
 ==
 &&
 bnz mint_13_l2
 intc 4 // 10000000000
-<<<<<<< HEAD
 load 57
 -
 load 59
@@ -930,33 +684,6 @@
 mint_13_l3:
 store 63
 load 63
-=======
-load 26
--
-load 28
-frame_dig -5
-gtxns AssetAmount
--
-load 30
-frame_dig -4
-gtxns AssetAmount
--
-frame_dig -5
-gtxns AssetAmount
-frame_dig -4
-gtxns AssetAmount
-callsub tokenstomint_8
-b mint_5_l3
-mint_5_l2:
-frame_dig -5
-gtxns AssetAmount
-frame_dig -4
-gtxns AssetAmount
-callsub tokenstomintinitial_9
-mint_5_l3:
-store 32
-load 32
->>>>>>> 1852a1a7
 intc_0 // 0
 >
 // outgoing amount too low
@@ -964,102 +691,66 @@
 txn Sender
 bytec_2 // "p"
 app_global_get
-<<<<<<< HEAD
 load 63
 callsub doaxfer_7
-=======
-load 32
-callsub doaxfer_12
->>>>>>> 1852a1a7
 bytec 4 // "r"
 callsub computeratio_10
 app_global_put
 retsub
 
 // burn
-<<<<<<< HEAD
 burn_14:
 store 67
 store 66
 store 65
 store 64
 load 65
-=======
-burn_6:
-proto 4 0
-frame_dig -3
->>>>>>> 1852a1a7
 txnas Assets
 bytec_2 // "p"
 app_global_get
 ==
 // asset pool incorrect
 assert
-<<<<<<< HEAD
 load 66
-=======
-frame_dig -2
->>>>>>> 1852a1a7
 txnas Assets
 bytec_0 // "a"
 app_global_get
 ==
 // asset a incorrect
 assert
-<<<<<<< HEAD
 load 67
-=======
-frame_dig -1
->>>>>>> 1852a1a7
 txnas Assets
 bytec_1 // "b"
 app_global_get
 ==
 // asset b incorrect
 assert
-<<<<<<< HEAD
 load 64
-=======
-frame_dig -4
->>>>>>> 1852a1a7
 gtxns AssetReceiver
 global CurrentApplicationAddress
 ==
 // receiver not app address
 assert
-<<<<<<< HEAD
 load 64
-=======
-frame_dig -4
->>>>>>> 1852a1a7
 gtxns AssetAmount
 intc_0 // 0
 >
 // amount minimum not met
 assert
-<<<<<<< HEAD
 load 64
-=======
-frame_dig -4
->>>>>>> 1852a1a7
 gtxns XferAsset
 bytec_2 // "p"
 app_global_get
 ==
 // asset pool incorrect
 assert
-<<<<<<< HEAD
 load 64
-=======
-frame_dig -4
->>>>>>> 1852a1a7
 gtxns Sender
 txn Sender
 ==
 // invalid sender
 assert
 global CurrentApplicationAddress
-<<<<<<< HEAD
 load 65
 asset_holding_get AssetBalance
 store 69
@@ -1109,105 +800,36 @@
 app_global_get
 load 76
 callsub doaxfer_7
-=======
-frame_dig -3
-asset_holding_get AssetBalance
-store 40
-store 39
-global CurrentApplicationAddress
-frame_dig -2
-asset_holding_get AssetBalance
-store 42
-store 41
-global CurrentApplicationAddress
-frame_dig -1
-asset_holding_get AssetBalance
-store 44
-store 43
-load 40
-assert
-load 42
-assert
-load 44
-assert
-intc 4 // 10000000000
-load 39
-frame_dig -4
-gtxns AssetAmount
--
--
-store 45
-load 45
-load 41
-frame_dig -4
-gtxns AssetAmount
-callsub tokenstoburn_10
-store 46
-load 45
-load 43
-frame_dig -4
-gtxns AssetAmount
-callsub tokenstoburn_10
-store 47
-txn Sender
-bytec_0 // "a"
-app_global_get
-load 46
-callsub doaxfer_12
-txn Sender
-bytec_1 // "b"
-app_global_get
-load 47
-callsub doaxfer_12
->>>>>>> 1852a1a7
 bytec 4 // "r"
 callsub computeratio_10
 app_global_put
 retsub
 
 // swap
-<<<<<<< HEAD
 swap_15:
 store 79
 store 78
 store 77
 load 78
-=======
-swap_7:
-proto 3 0
-frame_dig -2
->>>>>>> 1852a1a7
 txnas Assets
 bytec_0 // "a"
 app_global_get
 ==
 // asset a incorrect
 assert
-<<<<<<< HEAD
 load 79
-=======
-frame_dig -1
->>>>>>> 1852a1a7
 txnas Assets
 bytec_1 // "b"
 app_global_get
 ==
 // asset b incorrect
 assert
-<<<<<<< HEAD
 load 77
-=======
-frame_dig -3
->>>>>>> 1852a1a7
 gtxns XferAsset
 bytec_0 // "a"
 app_global_get
 ==
-<<<<<<< HEAD
 load 77
-=======
-frame_dig -3
->>>>>>> 1852a1a7
 gtxns XferAsset
 bytec_1 // "b"
 app_global_get
@@ -1215,28 +837,19 @@
 ||
 // asset a or asset b incorrect
 assert
-<<<<<<< HEAD
 load 77
-=======
-frame_dig -3
->>>>>>> 1852a1a7
 gtxns AssetAmount
 intc_0 // 0
 >
 // amount minimum not met
 assert
-<<<<<<< HEAD
 load 77
-=======
-frame_dig -3
->>>>>>> 1852a1a7
 gtxns Sender
 txn Sender
 ==
 // invalid sender
 assert
 global CurrentApplicationAddress
-<<<<<<< HEAD
 load 77
 gtxns XferAsset
 asset_holding_get AssetBalance
@@ -1244,15 +857,6 @@
 store 80
 global CurrentApplicationAddress
 load 77
-=======
-frame_dig -3
-gtxns XferAsset
-asset_holding_get AssetBalance
-store 49
-store 48
-global CurrentApplicationAddress
-frame_dig -3
->>>>>>> 1852a1a7
 gtxns XferAsset
 bytec_0 // "a"
 app_global_get
@@ -1262,7 +866,6 @@
 app_global_get
 swap_15_l2:
 asset_holding_get AssetBalance
-<<<<<<< HEAD
 store 83
 store 82
 load 81
@@ -1279,34 +882,12 @@
 callsub tokenstoswap_6
 store 84
 load 84
-=======
-store 51
-store 50
-load 49
-assert
-load 51
-assert
-frame_dig -3
-gtxns AssetAmount
-load 48
-frame_dig -3
-gtxns AssetAmount
--
-load 50
-callsub tokenstoswap_11
-store 52
-load 52
->>>>>>> 1852a1a7
 intc_0 // 0
 >
 // outgoing amount too low
 assert
 txn Sender
-<<<<<<< HEAD
 load 77
-=======
-frame_dig -3
->>>>>>> 1852a1a7
 gtxns XferAsset
 bytec_0 // "a"
 app_global_get
@@ -1322,231 +903,11 @@
 swap_15_l5:
 bytec_1 // "b"
 app_global_get
-<<<<<<< HEAD
 b swap_15_l2
 swap_15_l6:
 load 84
 callsub doaxfer_7
-=======
-b swap_7_l2
-swap_7_l6:
-load 52
-callsub doaxfer_12
->>>>>>> 1852a1a7
 bytec 4 // "r"
 callsub computeratio_10
 app_global_put
-<<<<<<< HEAD
-=======
-retsub
-
-// tokens_to_mint
-tokenstomint_8:
-proto 5 1
-frame_dig -2
-intc_2 // 1000
-mulw
-intc_0 // 0
-frame_dig -4
-divmodw
-pop
-pop
-swap
-!
-assert
-store 33
-frame_dig -1
-intc_2 // 1000
-mulw
-intc_0 // 0
-frame_dig -3
-divmodw
-pop
-pop
-swap
-!
-assert
-store 34
-load 33
-load 34
-<
-bnz tokenstomint_8_l2
-load 34
-b tokenstomint_8_l3
-tokenstomint_8_l2:
-load 33
-tokenstomint_8_l3:
-frame_dig -5
-mulw
-intc_0 // 0
-intc_2 // 1000
-divmodw
-pop
-pop
-swap
-!
-assert
-retsub
-
-// tokens_to_mint_initial
-tokenstomintinitial_9:
-proto 2 1
-frame_dig -2
-frame_dig -1
-*
-sqrt
-intc_2 // 1000
--
-retsub
-
-// tokens_to_burn
-tokenstoburn_10:
-proto 3 1
-frame_dig -2
-frame_dig -1
-mulw
-intc_0 // 0
-frame_dig -3
-divmodw
-pop
-pop
-swap
-!
-assert
-retsub
-
-// tokens_to_swap
-tokenstoswap_11:
-proto 3 1
-frame_dig -3
-intc_2 // 1000
-pushint 5 // 5
--
-mulw
-frame_dig -1
-uncover 2
-dig 1
-*
-cover 2
-mulw
-cover 2
-+
-swap
-intc_0 // 0
-frame_dig -2
-intc_2 // 1000
-*
-frame_dig -3
-intc_2 // 1000
-pushint 5 // 5
--
-*
-+
-divmodw
-pop
-pop
-swap
-!
-assert
-retsub
-
-// do_axfer
-doaxfer_12:
-proto 3 0
-itxn_begin
-intc_3 // axfer
-itxn_field TypeEnum
-frame_dig -2
-itxn_field XferAsset
-frame_dig -1
-itxn_field AssetAmount
-frame_dig -3
-itxn_field AssetReceiver
-intc_0 // 0
-itxn_field Fee
-itxn_submit
-retsub
-
-// do_opt_in
-dooptin_13:
-proto 1 0
-global CurrentApplicationAddress
-frame_dig -1
-intc_0 // 0
-callsub doaxfer_12
-retsub
-
-// do_create_pool_token
-docreatepooltoken_14:
-proto 2 1
-frame_dig -2
-asset_params_get AssetUnitName
-store 23
-store 22
-frame_dig -1
-asset_params_get AssetUnitName
-store 25
-store 24
-load 23
-assert
-load 25
-assert
-itxn_begin
-pushint 3 // acfg
-itxn_field TypeEnum
-pushbytes 0x4450542d // "DPT-"
-load 22
-concat
-pushbytes 0x2d // "-"
-concat
-load 24
-concat
-itxn_field ConfigAssetName
-pushbytes 0x647074 // "dpt"
-itxn_field ConfigAssetUnitName
-intc 4 // 10000000000
-itxn_field ConfigAssetTotal
-pushint 3 // 3
-itxn_field ConfigAssetDecimals
-global CurrentApplicationAddress
-itxn_field ConfigAssetManager
-global CurrentApplicationAddress
-itxn_field ConfigAssetReserve
-intc_0 // 0
-itxn_field Fee
-itxn_submit
-itxn CreatedAssetID
-retsub
-
-// compute_ratio
-computeratio_15:
-proto 0 1
-global CurrentApplicationAddress
-bytec_0 // "a"
-app_global_get
-asset_holding_get AssetBalance
-store 36
-store 35
-global CurrentApplicationAddress
-bytec_1 // "b"
-app_global_get
-asset_holding_get AssetBalance
-store 38
-store 37
-load 36
-assert
-load 38
-assert
-load 35
-intc_2 // 1000
-mulw
-intc_0 // 0
-load 37
-divmodw
-pop
-pop
-swap
-!
-assert
->>>>>>> 1852a1a7
 retsub