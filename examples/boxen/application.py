--- conflicted
+++ resolved
@@ -146,114 +146,6 @@
         membership_club_app.state.membership_token.set(InnerTxn.created_asset_id()),
         output.set(membership_club_app.state.membership_token),
     )
-<<<<<<< HEAD
-=======
-    ####
-
-    MaxMembers = Int(_max_members)
-    MinimumBalance = Int(_min_balance)
-
-    @external(authorize=Authorize.only(Global.creator_address()))
-    def bootstrap(
-        self,
-        seed: abi.PaymentTransaction,
-        token_name: abi.String,
-        *,
-        output: abi.Uint64,
-    ):
-        """create membership token and receive initial seed payment"""
-        return Seq(
-            Assert(
-                seed.get().receiver() == self.address,
-                comment="payment must be to app address",
-            ),
-            Assert(
-                seed.get().amount() >= self.MinimumBalance,
-                comment=f"payment must be for >= {self._min_balance}",
-            ),
-            Pop(self.affirmations.create()),
-            InnerTxnBuilder.Execute(
-                {
-                    TxnField.type_enum: TxnType.AssetConfig,
-                    TxnField.config_asset_name: token_name.get(),
-                    TxnField.config_asset_total: self.MaxMembers,
-                    TxnField.config_asset_default_frozen: Int(1),
-                    TxnField.config_asset_manager: self.address,
-                    TxnField.config_asset_clawback: self.address,
-                    TxnField.config_asset_freeze: self.address,
-                    TxnField.config_asset_reserve: self.address,
-                    TxnField.fee: Int(0),
-                }
-            ),
-            self.membership_token.set(InnerTxn.created_asset_id()),
-            output.set(self.membership_token),
-        )
-
-    @external(authorize=Authorize.only(Global.creator_address()))
-    def remove_member(self, member: abi.Address):
-        return Pop(self.membership_records[member].delete())
-
-    @external(authorize=Authorize.only(Global.creator_address()))
-    def add_member(
-        self,
-        new_member: abi.Account,
-        membership_token: abi.Asset = membership_token,  # type: ignore[assignment]
-    ):
-        return Seq(
-            (role := abi.Uint8()).set(Int(0)),
-            (voted := abi.Bool()).set(consts.FALSE),
-            (mr := MembershipRecord()).set(role, voted),
-            self.membership_records[new_member.address()].set(mr),
-            InnerTxnBuilder.Execute(
-                clawback_axfer(  # type: ignore
-                    self.membership_token,
-                    Int(1),
-                    new_member.address(),
-                    self.address,
-                    extra={TxnField.fee: Int(0)},
-                )
-            ),
-        )
-
-    @external(authorize=Authorize.only(Global.creator_address()))
-    def update_role(self, member: abi.Account, new_role: abi.Uint8):
-        return Seq(
-            (mr := MembershipRecord()).decode(
-                self.membership_records[member.address()].get()
-            ),
-            # retain their voted status
-            (voted := abi.Bool()).set(mr.voted),
-            mr.set(new_role, voted),
-            self.membership_records[member.address()].set(mr),
-        )
-
-    @external()
-    def get_membership_record(self, member: abi.Address, *, output: MembershipRecord):
-        return self.membership_records[member].store_into(output)
-
-    @external(authorize=Authorize.holds_token(membership_token))
-    def set_affirmation(
-        self,
-        idx: abi.Uint16,
-        affirmation: Affirmation,
-        membership_token: abi.Asset = membership_token,  # type: ignore[assignment]
-    ):
-        return self.affirmations[idx.get()].set(affirmation)
-
-    @external(authorize=Authorize.holds_token(membership_token))
-    def get_affirmation(
-        self,
-        membership_token: abi.Asset = membership_token,  # type: ignore[assignment]
-        *,
-        output: Affirmation,
-    ):
-        return output.set(
-            self.affirmations[Global.round() % self.affirmations.elements]
-        )
-
-
-class AppMember(Application):
->>>>>>> f43f785d
 
 
 @membership_club_app.external(authorize=Authorize.only(Global.creator_address()))
@@ -283,6 +175,17 @@
     )
 
 
+@membership_club_app.external(authorize=Authorize.only(Global.creator_address()))
+def update_role(member: abi.Account, new_role: abi.Uint8):
+    return Seq(
+        (mr := MembershipRecord()).decode(membership_records[member.address()].get()),
+        # retain their voted status
+        (voted := abi.Bool()).set(mr.voted),
+        mr.set(new_role, voted),
+        membership_records[member.address()].set(mr),
+    )
+
+
 @membership_club_app.external()
 def get_membership_record(member: abi.Address, *, output: MembershipRecord):
     return membership_records[member].store_into(output)
@@ -352,7 +255,6 @@
     club_app: abi.Application = app_member_app.state.club_app_id,  # type: ignore[assignment]
 ):
 
-<<<<<<< HEAD
     return Seq(
         InnerTxnBuilder.ExecuteMethodCall(
             app_id=app_member_app.state.club_app_id,
@@ -362,39 +264,4 @@
             args=[member_token],
         ),
         app_member_app.state.last_affirmation.set(Suffix(InnerTxn.last_log(), Int(4))),
-    )
-=======
-    @external(authorize=Authorize.only(Global.creator_address()))
-    def bootstrap(
-        self,
-        seed: abi.PaymentTransaction,
-        app_id: abi.Application,
-        membership_token: abi.Asset,
-    ):
-        return Seq(
-            # Set app id
-            self.club_app_id.set(app_id.application_id()),
-            # Set membership token
-            self.membership_token.set(membership_token.asset_id()),
-            # Opt in to membership token
-            InnerTxnBuilder.Execute(
-                axfer(membership_token.asset_id(), Int(0), self.address)  # type: ignore
-                | {TxnField.fee: Int(0)},
-            ),
-        )
-
-    @external
-    def get_affirmation(
-        self,
-        member_token: abi.Asset = membership_token,  # type: ignore[assignment]
-        club_app: abi.Application = club_app_id,  # type: ignore[assignment]
-    ):
-        return Seq(
-            InnerTxnBuilder.ExecuteMethodCall(
-                app_id=self.club_app_id,
-                method_signature=get_method_signature(MembershipClub.get_affirmation),
-                args=[member_token],
-            ),
-            self.last_affirmation.set(Suffix(InnerTxn.last_log(), Int(4))),
-        )
->>>>>>> f43f785d
+    )