--- conflicted
+++ resolved
@@ -101,7 +101,6 @@
     MaxMembers = Int(_max_members)
     MinimumBalance = Int(_min_balance)
 
-<<<<<<< HEAD
     def post_init(self) -> None:
         @self.external(authorize=Authorize.only(Global.creator_address()))
         def bootstrap(
@@ -163,7 +162,7 @@
                 ),
             )
 
-        @self.external(read_only=True)
+        @self.external()
         def get_membership_record(member: abi.Address, *, output: MembershipRecord):
             return self.membership_records[member].store_into(output)
 
@@ -187,96 +186,6 @@
 
 
 class AppMember(LegacyApplication):
-=======
-    @external(authorize=Authorize.only(Global.creator_address()))
-    def bootstrap(
-        self,
-        seed: abi.PaymentTransaction,
-        token_name: abi.String,
-        *,
-        output: abi.Uint64,
-    ):
-        """create membership token and receive initial seed payment"""
-        return Seq(
-            Assert(
-                seed.get().receiver() == self.address,
-                comment="payment must be to app address",
-            ),
-            Assert(
-                seed.get().amount() >= self.MinimumBalance,
-                comment=f"payment must be for >= {self._min_balance}",
-            ),
-            Pop(self.affirmations.create()),
-            InnerTxnBuilder.Execute(
-                {
-                    TxnField.type_enum: TxnType.AssetConfig,
-                    TxnField.config_asset_name: token_name.get(),
-                    TxnField.config_asset_total: self.MaxMembers,
-                    TxnField.config_asset_default_frozen: Int(1),
-                    TxnField.config_asset_manager: self.address,
-                    TxnField.config_asset_clawback: self.address,
-                    TxnField.config_asset_freeze: self.address,
-                    TxnField.config_asset_reserve: self.address,
-                    TxnField.fee: Int(0),
-                }
-            ),
-            self.membership_token.set(InnerTxn.created_asset_id()),
-            output.set(self.membership_token),
-        )
-
-    @external(authorize=Authorize.only(Global.creator_address()))
-    def remove_member(self, member: abi.Address):
-        return Pop(self.membership_records[member].delete())
-
-    @external(authorize=Authorize.only(Global.creator_address()))
-    def add_member(
-        self,
-        new_member: abi.Account,
-        membership_token: abi.Asset = membership_token,  # type: ignore[assignment]
-    ):
-        return Seq(
-            (role := abi.Uint8()).set(Int(0)),
-            (voted := abi.Bool()).set(consts.FALSE),
-            (mr := MembershipRecord()).set(role, voted),
-            self.membership_records[new_member.address()].set(mr),
-            InnerTxnBuilder.Execute(
-                clawback_axfer(  # type: ignore
-                    self.membership_token,
-                    Int(1),
-                    new_member.address(),
-                    self.address,
-                    extra={TxnField.fee: Int(0)},
-                )
-            ),
-        )
-
-    @external()
-    def get_membership_record(self, member: abi.Address, *, output: MembershipRecord):
-        return self.membership_records[member].store_into(output)
-
-    @external(authorize=Authorize.holds_token(membership_token))
-    def set_affirmation(
-        self,
-        idx: abi.Uint16,
-        affirmation: Affirmation,
-        membership_token: abi.Asset = membership_token,  # type: ignore[assignment]
-    ):
-        return self.affirmations[idx.get()].set(affirmation)
-
-    @external(authorize=Authorize.holds_token(membership_token))
-    def get_affirmation(
-        self,
-        membership_token: abi.Asset = membership_token,  # type: ignore[assignment]
-        *,
-        output: Affirmation,
-    ):
-        return output.set(
-            self.affirmations[Global.round() % self.affirmations.elements]
-        )
-
-
-class AppMember(Application):
->>>>>>> ebb29b21
 
     membership_token = ApplicationStateValue(TealType.uint64)
     club_app_id = ApplicationStateValue(TealType.uint64)
